--- conflicted
+++ resolved
@@ -29,7 +29,9 @@
   onSubmit,
   onTabCountChange
 }) => {
-<<<<<<< HEAD
+  // 从环境变量读取隐藏配置
+  const showVariantAndReferenceFields = process.env.NEXT_PUBLIC_SHOW_VARIANT_AND_REFERENCE_FIELDS === 'true';
+
   const {
     register,
     handleSubmit,
@@ -40,11 +42,6 @@
     mode: 'onChange',
     defaultValues: formData
   });
-=======
-  // 从环境变量读取隐藏配置
-  const showVariantAndReferenceFields = process.env.NEXT_PUBLIC_SHOW_VARIANT_AND_REFERENCE_FIELDS === 'true';
-  
->>>>>>> 8b475960
   const handleTabCountChange = useCallback((e: React.ChangeEvent<HTMLInputElement>) => {
     const value = Math.max(1, Math.min(10, parseInt(e.target.value, 10) || 1));
     setValue('tab_count', value);
@@ -109,34 +106,18 @@
             />
           </div>
 
-<<<<<<< HEAD
-          {/* Variant Folder */}
-          <EnhancedTextInput
-            label="变体文件夹"
-            name="variant_folder"
-            placeholder="例如：variant_traffic137630"
-            required
-            helpText="只能包含字母、数字和下划线"
-            registration={register('variant_folder', validationRules.variant_folder)}
-            error={errors.variant_folder}
-          />
-=======
           {/* Variant Folder - 条件显示 */}
           {showVariantAndReferenceFields && (
-            <FormFieldEnhanced
+            <EnhancedTextInput
               label="变体文件夹"
               name="variant_folder"
-              type="text"
-              value={formData.variant_folder}
-              onChange={onInputChange}
-              error={errors.variant_folder}
-              touched={touched.variant_folder}
               placeholder="例如：variant_traffic137630"
               required
               helpText="只能包含字母、数字和下划线"
+              registration={register('variant_folder', validationRules.variant_folder)}
+              error={errors.variant_folder}
             />
           )}
->>>>>>> 8b475960
 
           {/* UI Color with Enhanced Input - Keep unchanged as requested */}
           <ColorInput
@@ -149,30 +130,17 @@
             helpText="支持中文颜色名、十六进制代码等多种格式，可选择多个颜色"
           />
 
-<<<<<<< HEAD
-          {/* Reference File */}
-          <EnhancedTextInput
-            label="参考文件"
-            name="reference_file"
-            placeholder="例如：HomeFragment（自动添加@前缀和.kt后缀）"
-            helpText="输入文件名（如 HomeFragment），系统会自动格式化为 @HomeFragment.kt"
-            registration={register('reference_file', validationRules.reference_file)}
-            error={errors.reference_file}
-          />
-=======
           {/* Reference File - 条件显示 */}
           {showVariantAndReferenceFields && (
-            <FormFieldEnhanced
+            <EnhancedTextInput
               label="参考文件"
               name="reference_file"
-              type="text"
-              value={formData.reference_file || ''}
-              onChange={onInputChange}
               placeholder="例如：HomeFragment（自动添加@前缀和.kt后缀）"
               helpText="输入文件名（如 HomeFragment），系统会自动格式化为 @HomeFragment.kt"
+              registration={register('reference_file', validationRules.reference_file)}
+              error={errors.reference_file}
             />
           )}
->>>>>>> 8b475960
 
           {/* Tab Count - Keep unchanged as requested */}
           <FormFieldEnhanced
